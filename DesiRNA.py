--- conflicted
+++ resolved
@@ -944,20 +944,14 @@
 
     scored_sequence.get_d_mfe_target(scored_sequence.mfe_e, scored_sequence.target_e)
 
-<<<<<<< HEAD
-    if dimer== "off" and input.alt_sec_struct == None:
-        scored_sequence.get_subopt_ss(func.get_first_suboptimal_structure_and_energy(seq)[0])
-        scored_sequence.get_subopt_e(func.get_first_suboptimal_structure_and_energy(seq)[1])
-    elif dimer == "on" and input.alt_sec_struct == None:
-=======
     if dimer== "off":
 #        scored_sequence.get_subopt_ss(func.get_first_suboptimal_structure_and_energy(seq)[0])
 #        scored_sequence.get_subopt_e(func.get_first_suboptimal_structure_and_energy(seq)[1])
         scored_sequence.get_subopt_ss(mfe_structure)
         scored_sequence.get_subopt_e(mfe_energy)
 
-    elif dimer == "on":
->>>>>>> f370925f
+    elif dimer == "on" and input.alt_sec_struct == None:
+
         scored_sequence.get_subopt_ss(mfe_structure)
         scored_sequence.get_subopt_e(mfe_energy)
     elif input.alt_sec_struct != None: 
