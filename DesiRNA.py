#!/usr/bin/env python3
# -*- coding: utf-8 -*-

"""
DesiRNA.py

Usage:
Run the script with command-line arguments to specify input files, parameters for sequence design, and configuration options. The script supports various options for detailed control over the RNA design process.

Example:
python DesiRNA.py [options]

Dependencies:
This script uses several external libraries and modules, such as RNA for RNA secondary structure prediction, and pandas for data handling. Ensure these dependencies are installed and properly configured in your Python environment.

Note:
For detailed documentation on command-line arguments and options, refer to the accompanying README file or the help command (python DesiRNA.py -h).

Author: Tomasz Wirecki
Version: 11.2023
"""

import argparse
import sys
import random
import csv
import time
import re
import os

from datetime import datetime
from pathlib import Path
from shutil import copy

import RNA

from utils import sequence_utils as seq_utils
from utils import replica_exchange_monte_carlo as remc
from utils import stats_inputs_outputs as sio


def print_action_group_help(parser, action_group, include_all=False, print_usage=True):
    """
    Prints help information for a specific action group within an argparse parser.

    Parameters:
    - parser (ArgumentParser): The argparse parser object.
    - action_group (ArgumentGroup): The action group within the parser for which to print help.
    - include_all (bool, optional): If True, includes all actions in the usage. Defaults to False.
    - print_usage (bool, optional): If True, prints the usage information. Defaults to True.

    Returns:
    - None: This function does not return a value but prints help information to the console.
    """

    formatter = parser._get_formatter()

    # Add usage for the specific action group
    if print_usage:
        actions = action_group._group_actions if not include_all else parser._actions
        formatter.add_usage(parser.usage, actions, parser._mutually_exclusive_groups)

    formatter.start_section(action_group.title)
    formatter.add_text(action_group.description)
    formatter.add_arguments(action_group._group_actions)
    formatter.end_section()
    print(formatter.format_help())


class StandardHelpAction(argparse.Action):
    """
    A custom argparse action to provide standard help options in a command-line interface.

    This action displays help for standard options when invoked.
    """

    def __init__(self, option_strings, dest=argparse.SUPPRESS, default=argparse.SUPPRESS, help=None):
        """
        Initialize the StandardHelpAction.

        Parameters:
        option_strings (list): A list of option strings which should trigger this action.
        dest (str): The attribute to hold the result. Its value is argparse.SUPPRESS by default.
        default: The default value; argparse.SUPPRESS means suppress entirely.
        help (str): The help string for the action.
        """
        super(StandardHelpAction, self).__init__(option_strings=option_strings, dest=dest, default=default, nargs=0, help=help)

    def __call__(self, parser, namespace, values, option_string=None):
        # Display only the standard options
        for action_group in parser._action_groups:
            if action_group.title == "Standard Options":
                print_action_group_help(parser, action_group)
        parser.exit()


class AdvancedHelpAction(argparse.Action):
    """
    A custom argparse action to provide advanced help options in a command-line interface.

    This action displays help for both standard and advanced options when invoked.
    """

    def __init__(self, option_strings, dest=argparse.SUPPRESS, default=argparse.SUPPRESS, help=None):
        """
        Initialize the AdvancedHelpAction.

        Parameters:
        option_strings (list): A list of option strings which should trigger this action.
        dest (str): The attribute to hold the result. Its value is argparse.SUPPRESS by default.
        default: The default value; argparse.SUPPRESS means suppress entirely.
        help (str): The help string for the action.
        """
        super(AdvancedHelpAction, self).__init__(option_strings=option_strings, dest=dest, default=default, nargs=0, help=help)

    def __call__(self, parser, namespace, values, option_string=None):
        """
        Executes the action to display advanced help options.

        This method is called when the action is triggered in the command-line interface. It prints the help information for both standard and advanced options, and then exits the parser.

        Parameters:
        - parser (ArgumentParser): The argparse parser instance.
        - namespace (Namespace): An object where the parser will add attribute data.
        - values: The associated command-line arguments; not used in this method.
        - option_string (str, optional): The option string that was used to trigger this action.

        """
        print_action_group_help(parser, parser._action_groups[-2], include_all=True)  # Standard Options with usage
        print_action_group_help(parser, parser._action_groups[-1], include_all=True, print_usage=False)  # Advanced Options without usage
        parser.exit()


def argument_parser():
    """
    Creates and configures an argument parser for the command line interface.

    This function sets up the parser with all necessary options and custom actions.

    Returns:
    ArgumentParser: Configured parser object.
    """

    parser = argparse.ArgumentParser(description=__doc__, prog='DesiRNA.py', add_help=False)

    standard_group = parser.add_argument_group('Standard Options')
    advanced_group = parser.add_argument_group('Advanced Options')

    standard_group.add_argument("-f", "--filename", required=True, dest="name",
                                help="Name of a file that contains secondary structures and constraints.")
    standard_group.add_argument("-R", "--replicas", required=False, dest="replicas", default=10, type=int,
                                help="Number of replicas. [default = 10]")
    standard_group.add_argument("-e", "--exchange", required=False, dest="exchange", default=100, type=int,
                                help="Frequency of replixa exchange attempt. [default = 100]")
    standard_group.add_argument("-t", "--timelimit", required=False, default=60, dest="timlim", type=int,
                                help="Timelimit for running the program [s]. [default = 60]")
    standard_group.add_argument("-s", "--steps", required=False, default=None, dest="steps", type=int,
                                help="Number of Replica Exchange steps after which the simulation ends. Overwrites the -t option. [default = None]")
    standard_group.add_argument("-r", "--results_number", required=False, dest="num_results", default=10, type=int,
                                help="Number of best results to be reported in the output. [default = 10]")
    advanced_group.add_argument("-sws", "--stop_when_solved", required=False, dest="sws", default='off', choices=['off', 'on'],
                                help="Stop after finding desired number of solutions (--results_number). [default = off]")
    advanced_group.add_argument("-p", "--param", required=False, dest="param", default='1999', choices=['2004', '1999'],
                                help="Turner energy parameter for calculating MFE. [default = 1999]")
    advanced_group.add_argument("-tmin", "--tmin", required=False, dest="t_min", default=10, type=float,
                                help="Minimal Replica Temperature. [default = 10]")
    advanced_group.add_argument("-tmax", "--tmax", required=False, dest="t_max", default=150, type=float,
                                help="Maximal Replica Temperature. [default = 150]")
    advanced_group.add_argument("-ts", "--tshelves", required=False, dest="tshelves", type=str, default='',
                                help="Custom temperature shelves for replicas in replica exchange simulation. Provide comma-separated values.")
    advanced_group.add_argument("-sf", "--scoring_function", required=False, dest="scoring_f", type=str, default='Ed-Epf:1.0',
                                help="Scoring functions and weights used to guide the design process, e.g. 'Ed-Epf:0.5,1-MCC:0.5'. \
                                Scoring functions to choose: Ed-Epf, 1-MCC, sln_Epf, Ed-MFE, 1-precision, 1-recall, Edef [default = Ed-Epf:1.0]")
    advanced_group.add_argument("-nd", "--negative_design", required=False, dest="subopt", default='off', choices=['off', 'on'],
                                help="Use negative design approach. [default = off]")
    standard_group.add_argument("-acgu", "--ACGU", required=False, dest="percs", default='off', choices=['off', 'on'],
                                help="Keep 'natural' ACGU content. If turned on the content will be A:15%%, C:30%%, G:30%%, U:15%%. [default = off]")
    advanced_group.add_argument("-acgu_content", "--ACGU_content", required=False, dest="acgu_content", default='', type=str,
                                help="Provide user defined ACGU content. Comma-separated values e.g., 10,40,40,10")
    advanced_group.add_argument("-o", "--avoid_oligomerization", required=False, dest="oligo", default='off', choices=['off', 'on'],
                                help="Designes sequneces that should not tend to oligomerize. Slows down the simulation. [default = off]")
    advanced_group.add_argument("-d", "--dimer", required=False, dest="dimer", default='off', choices=['off', 'on'],
                                help="Design of a homodimer complex, of two strands. [deafult = off, requires input file complying with RNA-RNA complex format]")
    advanced_group.add_argument("-tm", "--target_mutations", required=False, dest="pm", default='on', choices=['off', 'on'],
                                help="Targeted mutations. Targets mostly False Negativeas and False Positives. [default = on]")
    advanced_group.add_argument("-tm_perc_max", "--target_mutations_percentage_max", required=False, dest="tm_max", default=0.7, type=float,
                                help="Highest percentage of targeted mutations applied to lowest temperature replica. Percentage for replicas in between will be set evenly from 'tm_perc_max' to 'tm_perc_min'. Float from 0.0 to 1.0. [default = 0.7]")
    advanced_group.add_argument("-tm_perc_min", "--target_mutations_percentage_min", required=False, dest="tm_min", default=0.0, type=float,
                                help="Lowest percentage of targeted mutations applied to highest temperature replica. Percentage for replicas in between will be set evenly from 'tm_perc_max' to 'tm_perc_min'. Float from 0.0 to 1.0. [default = 0.0]")
    advanced_group.add_argument("-motifs", "--motif_sequences", required=False, dest="motifs", type=str, default='',
                                help="Sequence motifs along with their bonuses(-)/penalties(+). Provide comma-separated key,value,key,value sequence.")
    advanced_group.add_argument("-seed", "--seed_number", required=False, default=0, dest="in_seed", type=int,
                                help="User defined seed number for simulation. [default = 0]")
    advanced_group.add_argument("-re_seq", "--replicas_sequences", required=False, dest="diff_start_replicas", default='one', choices=['different', 'same'],
                                help="Choose wether replicas will start from the same random sequence or each replica will start from different random sequence. [default = same]")
    advanced_group.add_argument('-od', '--output_directory', required=False, dest="od", type=str, help="Output directory name.")

    advanced_group.add_argument('-wt', '--without_timer', required=False, dest='wt', default='off', choices=['off', 'on'])

    parser.add_argument('-h', action=StandardHelpAction, help='Show standard help message and exit.')
    parser.add_argument('-H', action=AdvancedHelpAction, help='Show advanced help message and exit.')

    args = parser.parse_args()

    if args.tshelves:
        temperature_shelves = [float(temp) for temp in args.tshelves.split(",")]

        # Check if the number of temperatures matches the number of replicas
        if len(temperature_shelves) != args.replicas:
            parser.error("The number of temperatures provided in -ts/--tshelves must match the number of replicas set by -R.")

    if args.motifs:
        iupac_re = {'A': 'A', 'C': 'C', 'G': 'G', 'T': 'T', 'U': 'U', 'W': '[AU]', 'S': '[GC]', 'M': '[AC]',
                    'K': '[GU]', 'R': '[AG]', 'Y': '[CU]', 'B': '[CGU]', 'D': '[AGU]', 'H': '[ACU]', 'V': '[ACG]', 'N': '[ACGU]', }

        motifs_list = args.motifs.split(',')
        try:
            motifs = {motifs_list[i]: (re.compile(''.join([iupac_re[ch]
                                                          for ch in motifs_list[i]])),
                                       float(motifs_list[i + 1])) for i in range(0, len(motifs_list), 2)}
        except:
            parser.error("Something is wrong with your motifs")
    else:
        motifs = {}

    if args.percs == 'off' and args.acgu_content:
        parser.error("The -acgu_content option is only applicable when -acgu is set to 'on'.")

    if args.pm == 'off' and (args.tm_max != 0.7 or args.tm_min != 0.0):
        parser.error("Targeted mutations must be 'on' to set -tm_perc_max and/or -tm_perc_min.")

    infile = args.name
    replicas = args.replicas
    timlim = args.timlim
    acgu_percs = args.percs
    t_max = args.t_max
    t_min = args.t_min
    oligo = args.oligo
    dimer = args.dimer
    param = args.param
    exchange_rate = args.exchange
    scoring_f = sio.parse_scoring_functions(args.scoring_f)
    pm = args.pm
    steps = args.steps
    tshelves = args.tshelves
    in_seed = args.in_seed
    subopt = args.subopt
    diff_start_replicas = args.diff_start_replicas
    num_results = args.num_results
    acgu_content = args.acgu_content
    tm_max = args.tm_max
    tm_min = args.tm_min
    sws = args.sws
    od = args.od
    wt = args.wt

    sim_options = DesignOptions(infile, replicas, timlim, acgu_percs, t_max, t_min, oligo, param, exchange_rate, scoring_f, pm, tshelves,\
                                in_seed, subopt, diff_start_replicas, num_results, acgu_content, steps, tm_max, tm_min, motifs, dimer, sws, od, wt)

    return sim_options


def initialize_simulation(input_file):
    """
    Initialize the simulation by setting up the necessary parameters and constraints.

    Args:
    input_file (InputFile): An object encapsulating input file parameters.

    Returns:
    list: List of nucleotides with applied constraints.
    """

    input_file.pairs = seq_utils.check_dot_bracket(input_file.sec_struct)  # check dotbracket correctness, assign as list of pairs
    input_file.set_target_pairs_tupl()

    if input_file.alt_sec_structs != None:
        print("Alternative structures are ok.")
        alt_pairs = seq_utils.get_pairs_for_graphs(input_file)
        input_file.graphs = seq_utils.generate_graphs(alt_pairs)
        seq_utils.update_graphs(input_file)

    seq_utils.check_seq_restr(input_file.seq_restr)
    seq_utils.check_length(input_file.sec_struct, input_file.seq_restr)
    nt_list = seq_utils.get_nt_list(input_file)
    seq_utils.check_input_logic(nt_list)

    return nt_list


def generate_sequences(nt_list, input_file, sim_options):
    """
    Generates initial RNA sequences based on nucleotide constraints.

    Args:
    nt_list (list): A list of nucleotide constraints.
    input_file (InputFile): The input file object with sequence data.
    sim_options (DesignOptions): An object holding all the simulation options provided by the user.

    Returns:
    list: A list of initialized sequence objects.
    """

    sequence_score_list = seq_utils.generate_initial_list(nt_list, input_file, sim_options)
    seq_utils.generate_initial_list_random(nt_list, input_file, sim_options)

    return sequence_score_list


def handle_non_mutable_sequence(input_file, simulation_data, sim_options):
    """
    Handles the scenario where the sequence cannot be mutated due to sequence constraints.
    Scores the sequence and writes the results to a CSV file, then exits the program.

    Args:
    input_file (InputFile): The input file object containing sequence data.
    simulation_data (list): The simulation data to be processed.
    sim_options (DesignOptions): The object containing simulation options, including the output file name.
    """

    if all(char in "ACGU&" for char in input_file.seq_restr):
        print("Cannot mutate the sequence due to sequence constraints.\nScoring sequence.")
        sorted_results = sorted(seq_utils.round_floats(simulation_data), key=lambda d: (-d['mcc'], -d['edesired_minus_Epf'], -d['Epf']), reverse=True)
        with open(sim_options.outname + '_results.csv', 'w', newline='', encoding='utf-8') as csvfile:
            fieldnames = sorted_results[0].keys()  # header from keys of the first dictionary
            writer = csv.DictWriter(csvfile, fieldnames=fieldnames)
            writer.writeheader()
            for data in sorted_results:
                writer.writerow(data)
        sys.exit()


def run_functions(input_file, sim_options, curr_time):
    """
    This function runs the design process, which includes mutation, scoring, and selection.

    Parameters:
    input_file (InputFile): An object that encapsulates the input parameters for the simulation.
    sim_options (DesignOptions): An object containing options and configurations for the simulation process.
    now (datetime): The current datetime, used for tracking the start of the simulation process.

    Returns:
    None: This function initiates the design process but does not return any value.
    """

    nt_list = initialize_simulation(input_file)
    seqence_score_list = generate_sequences(nt_list, input_file, sim_options)

    start_time = time.time()
    simulation_data = []

    for i in range(len(seqence_score_list)):
        simulation_data.append(vars(seqence_score_list[i]))

    handle_non_mutable_sequence(input_file, simulation_data, sim_options)

    stats = sio.Stats()

    print('Designing sequences...')

    while time.time() - start_time < sim_options.timlim:
<<<<<<< HEAD
        if sim_options.wt == "off":
            print('ETA', round((sim_options.timlim - (time.time() - start_time)), 0), 'seconds', end='\r')
=======

        remaining_time = round((sim_options.timlim - (time.time() - start_time)), 0)
        print(f'ETA {remaining_time} seconds'.ljust(30), end='\r')
>>>>>>> 13adf5ea

        stats.update_global_step()

        seqence_score_list, stats = remc.mutate_sequence_re(seqence_score_list, nt_list, stats, sim_options, input_file)
        seqence_score_list, stats = remc.replica_exchange(seqence_score_list, stats, sim_options)

        for i in range(len(seqence_score_list)):
            seqence_score_list[i].get_sim_step(stats.step)
            simulation_data.append(vars(seqence_score_list[i]))

        if stats.global_step % 10 == 0:
            mcc_zero = sio.process_intermediate_results(simulation_data, sim_options)
            if mcc_zero == sim_options.num_results and sim_options.sws == "on":
                break

        if stats.global_step == sim_options.RE_steps:
            break
    finish_time = time.time() - start_time

    sio.parse_and_output_results(simulation_data, input_file, stats, finish_time, sim_options, curr_time)


def redirect_stderr_to_file(file):
    """
    Redirects the standard error (stderr) stream to a file.

    Parameters:
    filename (str): The name of the file to which stderr will be redirected.

    Returns:
    tuple: A tuple containing the original stderr file descriptor and the opened log file object.
    """

    # Backup original stderr
    stderr_fileno = sys.stderr.fileno()
    stderr_save = os.dup(stderr_fileno)
    stderr_log = open(file, 'w', encoding='utf-8')

    # Redirect stderr to our log file
    os.dup2(stderr_log.fileno(), stderr_fileno)

    return stderr_save, stderr_log


def restore_stderr(original_stderr):
    """
    Restores the standard error (stderr) stream from the original backed up version.

    Parameters:
    original_stderr (int): The file descriptor of the original stderr before redirection.
    """

    os.dup2(original_stderr, sys.stderr.fileno())


def print_filtered_log(filename, exclude_text):
    """
    Prints the content of a log file, excluding lines that contain specific text.

    Parameters:
    filename (str): The name of the log file to read.
    exclude_text (str): The text to exclude from printing.
    """

    with open(filename, 'r', encoding='utf-8') as f:
        for line in f:
            if exclude_text not in line:
                print(line, end='', file=sys.stderr)


def update_options(sim_options, input_file_obj):
    """
    Updates the simulation options based on the input file and provided configurations.

    This function adjusts various simulation parameters, including time limits, ACGU content,
    secondary structure options, and temperature shelves, based on the input file and user-defined options.

    Parameters:
    sim_options (DesignOptions): An object containing simulation options and configurations.
    input_file_obj (InputFile): An object encapsulating the input file data, such as sequence and structure.

    Returns:
    tuple: A tuple containing the updated simulation options and the basename of the input file.
    """

    if sim_options.RE_steps != None:
        sim_options.update_timlim(100000000000000000)

    if sim_options.param == '1999':
        RNA.params_load(os.path.join(script_path, "rna_turner1999.par"))

    if sim_options.acgu_content == '':
        sim_options.add_nt_perc({"A": 15, "C": 30, "G": 30, "U": 15})
    else:
        acgu_l = [int(x) for x in sim_options.acgu_content.split(',')]
        if sum(acgu_l) != 100:
            print("The ACGU content should sum up to 100, check your command.")
            sys.exit()
        sim_options.add_nt_perc({"A": acgu_l[0], "C": acgu_l[1], "G": acgu_l[2], "U": acgu_l[3]})

    if input_file_obj.alt_sec_struct != None:
        sim_options.add_alt_ss("on")
    else:
        sim_options.add_alt_ss("off")

    oligo_opt = "none"

    if "&" in input_file_obj.sec_struct and sim_options.dimer == "off":
        too_much = input_file_obj.sec_struct.count("&")
        if too_much != 1:
            print("\nToo much structures in the input. Can only design RNA complexes of max two sequences.\nPlease correct your input file.\n")
            sys.exit()
        oligo_opt = "heterodimer"
    elif "&" in input_file_obj.sec_struct and sim_options.dimer == "on":
        oligo_opt = "homodimer"
    elif "&" not in input_file_obj.sec_struct and sim_options.oligo == "on":
        oligo_opt = "avoid"

    sim_options.add_oligo_state(oligo_opt)

    if set(input_file_obj.sec_struct).issubset('.()&'):
        sim_options.add_pks("off")
    else:
        sim_options.add_pks("on")

    filename = os.path.basename(sim_options.infile)

    sim_options.add_outname(sio.get_outname(sim_options))

    if sim_options.tshelves == '':
        rep_temps_shelfs_opt = seq_utils.get_rep_temps(sim_options)
    else:
        rep_temps_shelfs_opt = [float(temp) for temp in sim_options.tshelves.split(",")]

    sim_options.add_rep_temps_shelfs(rep_temps_shelfs_opt)

    return sim_options, filename


class DesignOptions:
    """
    A class to store and manage design options for RNA sequence simulations.

    Attributes:
    infile (str): Input file path.
    replicas (int): Number of replicas in the simulation.
    timlim (int): Time limit for the simulation run.
    acgu_percentages (dict): Percentages of A, C, G, U nucleotides.
    T_max (float): Maximum temperature for replicas.
    T_min (float): Minimum temperature for replicas.
    oligo (str): Oligomerization option.
    param (str): Parameter set for RNA folding (e.g., '1999' for Turner 1999 parameters).
    RE_attempt (int): Frequency of replica exchange attempts.
    scoring_f (str): Scoring function for sequence evaluation.
    point_mutations (str): Type of point mutations allowed.
    tshelves (str): Temperature shelves.
    in_seed (int): Seed for random number generator.
    subopt (bool): Suboptimal design option.
    diff_start_replicas (bool): Start replicas with different sequences.
    num_results (int): Number of results to output.
    acgu_content (str): ACGU content configuration.
    RE_steps (int): Number of steps for replica exchange.
    tm_max (float): Maximum threshold for targeted mutation percentage.
    tm_min (float): Minimum threshold for targeted mutation percentage.
    motifs (str): Specific motifs to include in the design.
    dimer (str): Dimerization option.
    sws (str): Stop when solved option.
    L (float): Constant for Monte Carlo algorithm.

    Methods are designed to update various aspects of these attributes.
    """

    def __init__(self, infile, replicas, timlim, acgu_percentages, T_max, T_min, oligo, param, RE_attempt, scoring_f, point_mutations,
                 tshelves, in_seed, subopt, diff_start_replicas, num_results, acgu_content, RE_steps, tm_max, tm_min, motifs, dimer, sws, od, wt):
        """
        Initializes the DesignOptions object with provided simulation parameters.
        Parameters are self-explanatory based on the attribute names.
        """
        self.infile = infile
        self.replicas = replicas
        self.timlim = timlim
        self.acgu_percentages = acgu_percentages
        self.T_max = T_max
        self.T_min = T_min
        self.oligo = oligo
        self.param = param
        self.RE_attempt = RE_attempt
        self.scoring_f = scoring_f
        self.point_mutations = point_mutations
        self.tshelves = tshelves
        self.in_seed = in_seed
        self.subopt = subopt
        self.diff_start_replicas = diff_start_replicas
        self.num_results = num_results
        self.acgu_content = acgu_content
        self.RE_steps = RE_steps
        self.tm_max = tm_max
        self.tm_min = tm_min
        self.motifs = motifs
        self.dimer = dimer
        self.sws = sws
        self.L = 504.12
        self.od = od
        self.wt = wt

    def update_timlim(self, timlim):
        """
        Updates the time limit for the simulation.
        Args:
        timlim (int): New time limit value.
        """
        self.timlim = timlim

    def add_nt_perc(self, nt_percentages):
        """
        Adds nucleotide percentages to the options.
        Args:
        nt_percentages (dict): Dictionary of nucleotide percentages.
        """
        self.nt_percentages = nt_percentages

    def add_oligo_state(self, oligo_state):
        """
        Updates the oligo state option.
        Args:
        oligo_state (str): New oligo state.
        """
        self.oligo_state = oligo_state

    def add_alt_ss(self, alt_ss):
        """
        Adds alternative secondary structure option.
        Args:
        alt_ss (str): Dot bracket of alternative structure.
        """
        self.alt_ss = alt_ss

    def add_pks(self, pks):
        """
        Adds pseudoknot inclusion state.
        Args:
        pks (str): State of pseudoknot inclusion ('on' or 'off').
        """
        self.pks = pks

    def add_rep_temps_shelfs(self, rep_temps_shelfs):
        """
        Updates the replica temperature shelves.
        Args:
        rep_temps_shelfs (list): List of temperature values.
        """
        self.rep_temps_shelfs = rep_temps_shelfs

    def add_outname(self, outname):
        """
        Sets the output filename.
        Args:
        outname (str): Output file name.
        """
        self.outname = os.path.basename(outname)


if __name__ == "__main__":

    log_filename = "tmp_log.txt"
    original_stderr, stderr_log = redirect_stderr_to_file(log_filename)

    try:

        if len(sys.argv) == 1:
            print("DesiRNA")
            print("usage: DesiRNA.py [-h] [-H]")
            print("\nOptions:")
            print("  -h  Display basic usage and options.")
            print("  -H  Display detailed help, including advanced options.")
            sys.exit(1)

        print("DesiRNA")

        command = os.path.basename(sys.argv[0]) + ' ' + ' '.join(sys.argv[1:])

        script_path = os.path.dirname(os.path.abspath(__file__))

        simulation_options = argument_parser()

        input_file_g = sio.read_input(simulation_options.infile)
<<<<<<< HEAD
        if simulation_options.wt == "off":
            print(simulation_options.infile)
=======
>>>>>>> 13adf5ea

        simulation_options, filename = update_options(simulation_options, input_file_g)

        if simulation_options.in_seed != 0:
            original_seed = 2137 + simulation_options.in_seed
        else:
            original_seed = random.random()

        random.seed(original_seed)

        now = datetime.now()
        now = now.strftime("%Y%m%d.%H%M%S")

        if simulation_options.od is not None:
            WORK_DIR = simulation_options.od
        else:
            WORK_DIR = simulation_options.outname + "_" + str(now)

        Path(WORK_DIR).mkdir(parents=True, exist_ok=True)
        copy(simulation_options.infile, WORK_DIR + "/" + filename)
        Path(WORK_DIR + "/trajectory_files").mkdir(parents=True, exist_ok=True)
        os.chdir(WORK_DIR)

        with open(simulation_options.outname + ".command", 'w', encoding='utf-8') as f:
            print(command, file=f)

        run_functions(input_file_g, simulation_options, now)

    except Exception as e:
        # Close the log, restore stderr, and raise the exception
        stderr_log.close()
        restore_stderr(original_stderr)
        print("Exception occurred:", e)

    else:
        # Restore stderr
        restore_stderr(original_stderr)
        stderr_log.close()

        # Now, read the log and print messages that are not the warning
        print_filtered_log("../" + log_filename, "WARNING: pf_scale too large")

    try:
        os.remove("../" + log_filename)
    except FileNotFoundError:
        pass<|MERGE_RESOLUTION|>--- conflicted
+++ resolved
@@ -359,14 +359,11 @@
     print('Designing sequences...')
 
     while time.time() - start_time < sim_options.timlim:
-<<<<<<< HEAD
+
         if sim_options.wt == "off":
-            print('ETA', round((sim_options.timlim - (time.time() - start_time)), 0), 'seconds', end='\r')
-=======
-
-        remaining_time = round((sim_options.timlim - (time.time() - start_time)), 0)
-        print(f'ETA {remaining_time} seconds'.ljust(30), end='\r')
->>>>>>> 13adf5ea
+            remaining_time = round((sim_options.timlim - (time.time() - start_time)), 0)
+            print(f'ETA {remaining_time} seconds'.ljust(30), end='\r')
+
 
         stats.update_global_step()
 
@@ -653,11 +650,9 @@
         simulation_options = argument_parser()
 
         input_file_g = sio.read_input(simulation_options.infile)
-<<<<<<< HEAD
+
         if simulation_options.wt == "off":
             print(simulation_options.infile)
-=======
->>>>>>> 13adf5ea
 
         simulation_options, filename = update_options(simulation_options, input_file_g)
 
